--- conflicted
+++ resolved
@@ -13,11 +13,7 @@
 targets = ["x86_64-unknown-linux-gnu"]
 
 [dependencies]
-<<<<<<< HEAD
-jsonrpsee = { version = "0.8.0", features = ["ws-client", "macros"] }
-=======
 jsonrpsee = { version = "0.8", features = ["ws-client", "macros"] }
->>>>>>> 13076478
 
 env_logger = "0.9"
 frame-support = { path = "../../../frame/support", optional = true, version = "4.0.0-dev" }
