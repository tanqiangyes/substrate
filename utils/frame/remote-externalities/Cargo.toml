[package]
name = "remote-externalities"
version = "0.10.0-dev"
authors = ["Parity Technologies <admin@parity.io>"]
edition = "2018"
license = "Apache-2.0"
homepage = "https://substrate.dev"
repository = "https://github.com/paritytech/substrate/"
description = "An externalities provided environemnt that can load itself from remote nodes or cache files"
readme = "README.md"

[package.metadata.docs.rs]
targets = ["x86_64-unknown-linux-gnu"]

[dependencies]
jsonrpsee-ws-client = { version = "0.3.1", default-features = false, features = [
    "tokio1",
]}
<<<<<<< HEAD
jsonrpsee-proc-macros = "0.3.0"
# jsonrpsee-ws-client = { git = "https://github.com/paritytech/jsonrpsee", rev = "9a74d2d54ef3b8cce6539cb82bc1c39c79c9f979" }
# # jsonrpsee-ws-client = { git = "https://github.com/paritytech/jsonrpsee", rev = "9a74d2d54ef3b8cce6539cb82bc1c39c79c9f979", default-features = false, features = [
# #     "tokio02",
# # ] }
# jsonrpsee-proc-macros = { git = "https://github.com/paritytech/jsonrpsee", rev = "9a74d2d54ef3b8cce6539cb82bc1c39c79c9f979" }
=======
jsonrpsee-proc-macros = "0.3.1"
>>>>>>> b535922a

env_logger = "0.9"
log = "0.4.11"
codec = { package = "parity-scale-codec", version = "2.0.0" }
serde_json = "1.0"
serde = "1.0.126"

sp-io = { version = "4.0.0-dev", path = "../../../primitives/io" }
sp-core = { version = "4.0.0-dev", path = "../../../primitives/core" }
sp-runtime = { version = "4.0.0-dev", path = "../../../primitives/runtime" }
sp-version = { version = "4.0.0-dev", path = "../../../primitives/version" }

[dev-dependencies]
tokio = { version = "1.10", features = ["macros", "rt-multi-thread"] }
pallet-elections-phragmen = { path = "../../../frame/elections-phragmen", version = "5.0.0-dev" }

[features]
remote-test = []<|MERGE_RESOLUTION|>--- conflicted
+++ resolved
@@ -13,19 +13,13 @@
 targets = ["x86_64-unknown-linux-gnu"]
 
 [dependencies]
-jsonrpsee-ws-client = { version = "0.3.1", default-features = false, features = [
-    "tokio1",
-]}
-<<<<<<< HEAD
-jsonrpsee-proc-macros = "0.3.0"
+jsonrpsee-ws-client = { version = "0.3.1", default-features = false, features = ["tokio1"] }
+jsonrpsee-proc-macros = "0.3.1"
 # jsonrpsee-ws-client = { git = "https://github.com/paritytech/jsonrpsee", rev = "9a74d2d54ef3b8cce6539cb82bc1c39c79c9f979" }
 # # jsonrpsee-ws-client = { git = "https://github.com/paritytech/jsonrpsee", rev = "9a74d2d54ef3b8cce6539cb82bc1c39c79c9f979", default-features = false, features = [
 # #     "tokio02",
 # # ] }
 # jsonrpsee-proc-macros = { git = "https://github.com/paritytech/jsonrpsee", rev = "9a74d2d54ef3b8cce6539cb82bc1c39c79c9f979" }
-=======
-jsonrpsee-proc-macros = "0.3.1"
->>>>>>> b535922a
 
 env_logger = "0.9"
 log = "0.4.11"
