--- conflicted
+++ resolved
@@ -16,13 +16,9 @@
 // You should have received a copy of the GNU General Public License
 // along with this program. If not, see <https://www.gnu.org/licenses/>.
 
-<<<<<<< HEAD
 use jsonrpsee::types::error::CallError;
 
-#[derive(derive_more::Display, derive_more::From, Debug)]
-=======
 #[derive(Debug, thiserror::Error)]
->>>>>>> 293fbeb6
 /// Top-level error type for the RPC handler
 pub enum Error {
 	/// The GRANDPA RPC endpoint is not ready.
@@ -74,6 +70,4 @@
 	fn from(_error: std::num::TryFromIntError) -> Self {
 		Error::VoterStateReportsUnreasonablyLargeNumbers
 	}
-}
-
-impl std::error::Error for Error {}+}