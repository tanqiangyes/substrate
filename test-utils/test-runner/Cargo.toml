--- conflicted
+++ resolved
@@ -50,16 +50,11 @@
 futures = "0.3.16"
 tokio = { version = "1.14", features = ["signal"] }
 # Calling RPC
-<<<<<<< HEAD
 
 jsonrpsee = { version = "0.6.1", features = ["server"] }
-num-traits = "0.2.14"
-=======
-jsonrpc-core = "18.0"
 num-traits = "0.2.14"
 
 [features]
 default = ["std"]
 # This is here so that we can use the `runtime_interface` procedural macro
-std = []
->>>>>>> 49a4b182
+std = []