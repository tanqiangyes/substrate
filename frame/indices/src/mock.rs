// Copyright 2018-2020 Parity Technologies (UK) Ltd.
// This file is part of Substrate.

// Substrate is free software: you can redistribute it and/or modify
// it under the terms of the GNU General Public License as published by
// the Free Software Foundation, either version 3 of the License, or
// (at your option) any later version.

// Substrate is distributed in the hope that it will be useful,
// but WITHOUT ANY WARRANTY; without even the implied warranty of
// MERCHANTABILITY or FITNESS FOR A PARTICULAR PURPOSE.  See the
// GNU General Public License for more details.

// You should have received a copy of the GNU General Public License
// along with Substrate.  If not, see <http://www.gnu.org/licenses/>.

//! Test utilities

#![cfg(test)]

use sp_runtime::testing::Header;
use sp_runtime::Perbill;
use sp_core::H256;
use frame_support::{impl_outer_origin, impl_outer_event, parameter_types, weights::Weight};
use crate::{self as indices, Module, Trait};
use frame_system as system;
use pallet_balances as balances;

impl_outer_origin!{
	pub enum Origin for Test where system = frame_system {}
}
impl_outer_event!{
	pub enum MetaEvent for Test {
		system<T>,
		balances<T>,
		indices<T>,
	}
}

// Workaround for https://github.com/rust-lang/rust/issues/26925 . Remove when sorted.
#[derive(Clone, PartialEq, Eq, Debug)]
pub struct Test;

parameter_types! {
	pub const BlockHashCount: u64 = 250;
	pub const MaximumBlockWeight: Weight = 1024;
	pub const MaximumBlockLength: u32 = 2 * 1024;
	pub const AvailableBlockRatio: Perbill = Perbill::one();
}

impl frame_system::Trait for Test {
	type Origin = Origin;
	type Call = ();
	type Index = u64;
	type BlockNumber = u64;
	type Hash = H256;
	type Hashing = ::sp_runtime::traits::BlakeTwo256;
	type AccountId = u64;
	type Lookup = Indices;
	type Header = Header;
	type Event = MetaEvent;
	type BlockHashCount = BlockHashCount;
	type MaximumBlockWeight = MaximumBlockWeight;
	type MaximumBlockLength = MaximumBlockLength;
	type AvailableBlockRatio = AvailableBlockRatio;
	type Version = ();
	type ModuleToIndex = ();
	type AccountData = pallet_balances::AccountData<u64>;
	type OnNewAccount = ();
	type OnReapAccount = Balances;
}

parameter_types! {
<<<<<<< HEAD
	pub const ExistentialDeposit: u64 = 0;
=======
	pub const ExistentialDeposit: u64 = 1;
>>>>>>> a26c44d4
}

impl pallet_balances::Trait for Test {
	type Balance = u64;
<<<<<<< HEAD
	type Event = MetaEvent;
	type DustRemoval = ();
=======
	type DustRemoval = ();
	type Event = MetaEvent;
>>>>>>> a26c44d4
	type ExistentialDeposit = ExistentialDeposit;
	type AccountStore = System;
}

parameter_types! {
	pub const Deposit: u64 = 1;
}

impl Trait for Test {
	type AccountIndex = u64;
	type Currency = Balances;
	type Deposit = Deposit;
	type Event = MetaEvent;
}

pub fn new_test_ext() -> sp_io::TestExternalities {
	let mut t = frame_system::GenesisConfig::default().build_storage::<Test>().unwrap();
	pallet_balances::GenesisConfig::<Test>{
		balances: vec![(1, 10), (2, 20), (3, 30), (4, 40), (5, 50), (6, 60)],
	}.assimilate_storage(&mut t).unwrap();
	t.into()
}

pub type System = frame_system::Module<Test>;
pub type Balances = pallet_balances::Module<Test>;
pub type Indices = Module<Test>;<|MERGE_RESOLUTION|>--- conflicted
+++ resolved
@@ -71,22 +71,13 @@
 }
 
 parameter_types! {
-<<<<<<< HEAD
-	pub const ExistentialDeposit: u64 = 0;
-=======
 	pub const ExistentialDeposit: u64 = 1;
->>>>>>> a26c44d4
 }
 
 impl pallet_balances::Trait for Test {
 	type Balance = u64;
-<<<<<<< HEAD
-	type Event = MetaEvent;
-	type DustRemoval = ();
-=======
 	type DustRemoval = ();
 	type Event = MetaEvent;
->>>>>>> a26c44d4
 	type ExistentialDeposit = ExistentialDeposit;
 	type AccountStore = System;
 }
