[package]
name = "pallet-session-benchmarking"
version = "3.0.0"
authors = ["Parity Technologies <admin@parity.io>"]
edition = "2018"
license = "Apache-2.0"
homepage = "https://substrate.dev"
repository = "https://github.com/paritytech/substrate/"
description = "FRAME sessions pallet benchmarking"
readme = "README.md"

[package.metadata.docs.rs]
targets = ["x86_64-unknown-linux-gnu"]

[dependencies]
<<<<<<< HEAD
sp-std = { version = "2.0.0", default-features = false, path = "../../../primitives/std" }
sp-session = { version = "2.0.0", default-features = false, path = "../../../primitives/session" }
sp-runtime = { version = "2.0.0", default-features = false, path = "../../../primitives/runtime" }
sp-election-providers = { version = "2.0.0", default-features = false, path = "../../../primitives/election-providers" }
frame-system = { version = "2.0.0", default-features = false, path = "../../system" }
frame-benchmarking = { version = "2.0.0", default-features = false, path = "../../benchmarking" }
frame-support = { version = "2.0.0", default-features = false, path = "../../support" }
pallet-staking = { version = "2.0.0", default-features = false, features = ["runtime-benchmarks"], path = "../../staking" }
pallet-session = { version = "2.0.0", default-features = false, path = "../../session" }
=======
sp-session = { version = "3.0.0", default-features = false, path = "../../../primitives/session" }
sp-runtime = { version = "3.0.0", default-features = false, path = "../../../primitives/runtime" }
sp-std = { version = "3.0.0", default-features = false, path = "../../../primitives/std" }
frame-system = { version = "3.0.0", default-features = false, path = "../../system" }
frame-benchmarking = { version = "3.1.0", default-features = false, path = "../../benchmarking" }
frame-support = { version = "3.0.0", default-features = false, path = "../../support" }
pallet-staking = { version = "3.0.0", default-features = false, features = ["runtime-benchmarks"], path = "../../staking" }
pallet-session = { version = "3.0.0", default-features = false, path = "../../session" }
>>>>>>> e5e8197f
rand = { version = "0.7.2", default-features = false }

[dev-dependencies]
serde = { version = "1.0.101" }
codec = { package = "parity-scale-codec", version = "2.0.0", features = ["derive"] }
sp-core = { version = "3.0.0", path = "../../../primitives/core" }
pallet-staking-reward-curve = { version = "3.0.0", path = "../../staking/reward-curve" }
sp-io ={ version = "3.0.0", path = "../../../primitives/io" }
pallet-timestamp = { version = "3.0.0", path = "../../timestamp" }
pallet-balances = { version = "3.0.0", path = "../../balances" }
sp-election-providers = { version = "3.0.0", path = "../../../primitives/election-providers" }

[features]
default = ["std"]
std = [
	"sp-std/std",
	"sp-session/std",
	"sp-election-providers/std",
	"sp-runtime/std",
	"frame-system/std",
	"frame-benchmarking/std",
	"frame-support/std",
	"pallet-staking/std",
	"pallet-session/std",
]<|MERGE_RESOLUTION|>--- conflicted
+++ resolved
@@ -13,17 +13,6 @@
 targets = ["x86_64-unknown-linux-gnu"]
 
 [dependencies]
-<<<<<<< HEAD
-sp-std = { version = "2.0.0", default-features = false, path = "../../../primitives/std" }
-sp-session = { version = "2.0.0", default-features = false, path = "../../../primitives/session" }
-sp-runtime = { version = "2.0.0", default-features = false, path = "../../../primitives/runtime" }
-sp-election-providers = { version = "2.0.0", default-features = false, path = "../../../primitives/election-providers" }
-frame-system = { version = "2.0.0", default-features = false, path = "../../system" }
-frame-benchmarking = { version = "2.0.0", default-features = false, path = "../../benchmarking" }
-frame-support = { version = "2.0.0", default-features = false, path = "../../support" }
-pallet-staking = { version = "2.0.0", default-features = false, features = ["runtime-benchmarks"], path = "../../staking" }
-pallet-session = { version = "2.0.0", default-features = false, path = "../../session" }
-=======
 sp-session = { version = "3.0.0", default-features = false, path = "../../../primitives/session" }
 sp-runtime = { version = "3.0.0", default-features = false, path = "../../../primitives/runtime" }
 sp-std = { version = "3.0.0", default-features = false, path = "../../../primitives/std" }
@@ -32,7 +21,6 @@
 frame-support = { version = "3.0.0", default-features = false, path = "../../support" }
 pallet-staking = { version = "3.0.0", default-features = false, features = ["runtime-benchmarks"], path = "../../staking" }
 pallet-session = { version = "3.0.0", default-features = false, path = "../../session" }
->>>>>>> e5e8197f
 rand = { version = "0.7.2", default-features = false }
 
 [dev-dependencies]
