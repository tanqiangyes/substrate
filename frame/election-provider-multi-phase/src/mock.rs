// This file is part of Substrate.

// Copyright (C) 2021 Parity Technologies (UK) Ltd.
// SPDX-License-Identifier: Apache-2.0

// Licensed under the Apache License, Version 2.0 (the "License");
// you may not use this file except in compliance with the License.
// You may obtain a copy of the License at
//
// 	http://www.apache.org/licenses/LICENSE-2.0
//
// Unless required by applicable law or agreed to in writing, software
// distributed under the License is distributed on an "AS IS" BASIS,
// WITHOUT WARRANTIES OR CONDITIONS OF ANY KIND, either express or implied.
// See the License for the specific language governing permissions and
// limitations under the License.

use super::*;
use crate as multi_phase;
use frame_election_provider_support::{
	data_provider, onchain, ElectionDataProvider, SequentialPhragmen,
};
pub use frame_support::{assert_noop, assert_ok};
use frame_support::{
	parameter_types,
	traits::{ConstU32, Hooks},
	weights::Weight,
};
<<<<<<< HEAD
use multi_phase::unsigned::{IndexAssignmentOf, VoterOf};
=======
use multi_phase::unsigned::{IndexAssignmentOf, Voter};
>>>>>>> 7f68a8be
use parking_lot::RwLock;
use sp_core::{
	offchain::{
		testing::{PoolState, TestOffchainExt, TestTransactionPoolExt},
		OffchainDbExt, OffchainWorkerExt, TransactionPoolExt,
	},
	H256,
};
use sp_npos_elections::{
	assignment_ratio_to_staked_normalized, seq_phragmen, to_supports, ElectionResult,
	EvaluateSupport, ExtendedBalance, NposSolution,
};
use sp_runtime::{
	testing::Header,
	traits::{BlakeTwo256, IdentityLookup},
	PerU16,
};
use std::sync::Arc;

pub type Block = sp_runtime::generic::Block<Header, UncheckedExtrinsic>;
pub type UncheckedExtrinsic = sp_runtime::generic::UncheckedExtrinsic<AccountId, Call, (), ()>;

frame_support::construct_runtime!(
	pub enum Runtime where
		Block = Block,
		NodeBlock = Block,
		UncheckedExtrinsic = UncheckedExtrinsic
	{
		System: frame_system::{Pallet, Call, Event<T>, Config},
		Balances: pallet_balances::{Pallet, Call, Event<T>, Config<T>},
		MultiPhase: multi_phase::{Pallet, Call, Event<T>},
	}
);

pub(crate) type Balance = u64;
pub(crate) type AccountId = u64;
pub(crate) type BlockNumber = u64;
pub(crate) type VoterIndex = u32;
pub(crate) type TargetIndex = u16;

sp_npos_elections::generate_solution_type!(
	#[compact]
	pub struct TestNposSolution::<VoterIndex = VoterIndex, TargetIndex = TargetIndex, Accuracy = PerU16>(16)
);

/// All events of this pallet.
pub(crate) fn multi_phase_events() -> Vec<super::Event<Runtime>> {
	System::events()
		.into_iter()
		.map(|r| r.event)
		.filter_map(|e| if let Event::MultiPhase(inner) = e { Some(inner) } else { None })
		.collect::<Vec<_>>()
}

/// To from `now` to block `n`.
pub fn roll_to(n: BlockNumber) {
	let now = System::block_number();
	for i in now + 1..=n {
		System::set_block_number(i);
		MultiPhase::on_initialize(i);
	}
}

pub fn roll_to_with_ocw(n: BlockNumber) {
	let now = System::block_number();
	for i in now + 1..=n {
		System::set_block_number(i);
		MultiPhase::on_initialize(i);
		MultiPhase::offchain_worker(i);
	}
}

pub struct TrimHelpers {
	pub voters: Vec<VoterOf<Runtime>>,
	pub assignments: Vec<IndexAssignmentOf<Runtime>>,
	pub encoded_size_of:
		Box<dyn Fn(&[IndexAssignmentOf<Runtime>]) -> Result<usize, sp_npos_elections::Error>>,
	pub voter_index: Box<
		dyn Fn(
			&<Runtime as frame_system::Config>::AccountId,
		) -> Option<SolutionVoterIndexOf<Runtime>>,
	>,
}

/// Helpers for setting up trimming tests.
///
/// Assignments are pre-sorted in reverse order of stake.
pub fn trim_helpers() -> TrimHelpers {
	let RoundSnapshot { voters, targets } = MultiPhase::snapshot().unwrap();
	let stakes: std::collections::HashMap<_, _> =
		voters.iter().map(|(id, stake, _)| (*id, *stake)).collect();

	// Compute the size of a solution comprised of the selected arguments.
	//
	// This function completes in `O(edges)`; it's expensive, but linear.
	let encoded_size_of = Box::new(|assignments: &[IndexAssignmentOf<Runtime>]| {
		SolutionOf::<Runtime>::try_from(assignments).map(|s| s.encoded_size())
	});
	let cache = helpers::generate_voter_cache::<Runtime>(&voters);
	let voter_index = helpers::voter_index_fn_owned::<Runtime>(cache);
	let target_index = helpers::target_index_fn::<Runtime>(&targets);

	let desired_targets = MultiPhase::desired_targets().unwrap();

	let ElectionResult { mut assignments, .. } = seq_phragmen::<_, SolutionAccuracyOf<Runtime>>(
		desired_targets as usize,
		targets.clone(),
		voters.clone(),
		None,
	)
	.unwrap();

	// sort by decreasing order of stake
	assignments.sort_unstable_by_key(|assignment| {
		std::cmp::Reverse(stakes.get(&assignment.who).cloned().unwrap_or_default())
	});

	// convert to IndexAssignment
	let assignments = assignments
		.iter()
		.map(|assignment| {
			IndexAssignmentOf::<Runtime>::new(assignment, &voter_index, &target_index)
		})
		.collect::<Result<Vec<_>, _>>()
		.expect("test assignments don't contain any voters with too many votes");

	TrimHelpers { voters, assignments, encoded_size_of, voter_index: Box::new(voter_index) }
}

/// Spit out a verifiable raw solution.
///
/// This is a good example of what an offchain miner would do.
pub fn raw_solution() -> RawSolution<SolutionOf<Runtime>> {
	let RoundSnapshot { voters, targets } = MultiPhase::snapshot().unwrap();
	let desired_targets = MultiPhase::desired_targets().unwrap();

	let ElectionResult { winners: _, assignments } =
		seq_phragmen::<_, SolutionAccuracyOf<Runtime>>(
			desired_targets as usize,
			targets.clone(),
			voters.clone(),
			None,
		)
		.unwrap();

	// closures
	let cache = helpers::generate_voter_cache::<Runtime>(&voters);
	let voter_index = helpers::voter_index_fn_linear::<Runtime>(&voters);
	let target_index = helpers::target_index_fn_linear::<Runtime>(&targets);
	let stake_of = helpers::stake_of_fn::<Runtime>(&voters, &cache);

	let score = {
		let staked = assignment_ratio_to_staked_normalized(assignments.clone(), &stake_of).unwrap();
		to_supports(&staked).evaluate()
	};
	let solution =
		<SolutionOf<Runtime>>::from_assignment(&assignments, &voter_index, &target_index).unwrap();

	let round = MultiPhase::round();
	RawSolution { solution, score, round }
}

pub fn witness() -> SolutionOrSnapshotSize {
	MultiPhase::snapshot()
		.map(|snap| SolutionOrSnapshotSize {
			voters: snap.voters.len() as u32,
			targets: snap.targets.len() as u32,
		})
		.unwrap_or_default()
}

impl frame_system::Config for Runtime {
	type SS58Prefix = ();
	type BaseCallFilter = frame_support::traits::Everything;
	type Origin = Origin;
	type Index = u64;
	type BlockNumber = BlockNumber;
	type Call = Call;
	type Hash = H256;
	type Hashing = BlakeTwo256;
	type AccountId = AccountId;
	type Lookup = IdentityLookup<Self::AccountId>;
	type Header = Header;
	type Event = Event;
	type BlockHashCount = ();
	type DbWeight = ();
	type BlockLength = ();
	type BlockWeights = BlockWeights;
	type Version = ();
	type PalletInfo = PalletInfo;
	type AccountData = pallet_balances::AccountData<u64>;
	type OnNewAccount = ();
	type OnKilledAccount = ();
	type SystemWeightInfo = ();
	type OnSetCode = ();
	type MaxConsumers = ConstU32<16>;
}

const NORMAL_DISPATCH_RATIO: Perbill = Perbill::from_percent(75);
parameter_types! {
	pub const ExistentialDeposit: u64 = 1;
	pub BlockWeights: frame_system::limits::BlockWeights = frame_system::limits::BlockWeights
		::with_sensible_defaults(2 * frame_support::weights::constants::WEIGHT_PER_SECOND, NORMAL_DISPATCH_RATIO);
}

impl pallet_balances::Config for Runtime {
	type Balance = Balance;
	type Event = Event;
	type DustRemoval = ();
	type ExistentialDeposit = ExistentialDeposit;
	type AccountStore = System;
	type MaxLocks = ();
	type MaxReserves = ();
	type ReserveIdentifier = [u8; 8];
	type WeightInfo = ();
}

parameter_types! {
	pub static Targets: Vec<AccountId> = vec![10, 20, 30, 40];
	pub static Voters: Vec<(AccountId, VoteWeight, Vec<AccountId>)> = vec![
		(1, 10, vec![10, 20]),
		(2, 10, vec![30, 40]),
		(3, 10, vec![40]),
		(4, 10, vec![10, 20, 30, 40]),
		// self votes.
		(10, 10, vec![10]),
		(20, 20, vec![20]),
		(30, 30, vec![30]),
		(40, 40, vec![40]),
	];

	pub static DesiredTargets: u32 = 2;
	pub static SignedPhase: BlockNumber = 10;
	pub static UnsignedPhase: BlockNumber = 5;
	pub static SignedMaxSubmissions: u32 = 5;
	pub static SignedDepositBase: Balance = 5;
	pub static SignedDepositByte: Balance = 0;
	pub static SignedDepositWeight: Balance = 0;
	pub static SignedRewardBase: Balance = 7;
	pub static SignedMaxWeight: Weight = BlockWeights::get().max_block;
	pub static MinerTxPriority: u64 = 100;
	pub static SolutionImprovementThreshold: Perbill = Perbill::zero();
	pub static OffchainRepeat: BlockNumber = 5;
	pub static MinerMaxWeight: Weight = BlockWeights::get().max_block;
	pub static MinerMaxLength: u32 = 256;
	pub static MockWeightInfo: bool = false;
	pub static VoterSnapshotPerBlock: VoterIndex = Bounded::max_value();
	pub static EpochLength: u64 = 30;
	pub static OnChianFallback: bool = true;
}

impl onchain::Config for Runtime {
	type Accuracy = sp_runtime::Perbill;
	type DataProvider = StakingMock;
	type TargetsPageSize = ();
	type VoterPageSize = ();
}

pub struct MockFallback;
impl ElectionProvider for MockFallback {
	type AccountId = AccountId;
	type BlockNumber = u64;
	type Error = &'static str;
	type DataProvider = StakingMock;
	type Pages = ();

	fn elect(page: PageIndex) -> Result<Supports<AccountId>, Self::Error> {
		assert_eq!(page, 0);

		if OnChianFallback::get() {
			onchain::OnChainSequentialPhragmen::<Runtime>::elect(page)
				.map_err(|_| "OnChainSequentialPhragmen failed")
		} else {
			super::NoFallback::<Runtime>::elect(page)
		}
	}
}

// Hopefully this won't be too much of a hassle to maintain.
pub struct DualMockWeightInfo;
impl multi_phase::weights::WeightInfo for DualMockWeightInfo {
	fn on_initialize_nothing() -> Weight {
		if MockWeightInfo::get() {
			Zero::zero()
		} else {
			<() as multi_phase::weights::WeightInfo>::on_initialize_nothing()
		}
	}
	fn create_snapshot_internal(v: u32, t: u32) -> Weight {
		if MockWeightInfo::get() {
			Zero::zero()
		} else {
			<() as multi_phase::weights::WeightInfo>::create_snapshot_internal(v, t)
		}
	}
	fn on_initialize_open_signed() -> Weight {
		if MockWeightInfo::get() {
			Zero::zero()
		} else {
			<() as multi_phase::weights::WeightInfo>::on_initialize_open_signed()
		}
	}
	fn on_initialize_open_unsigned() -> Weight {
		if MockWeightInfo::get() {
			Zero::zero()
		} else {
			<() as multi_phase::weights::WeightInfo>::on_initialize_open_unsigned()
		}
	}
	fn elect_queued(a: u32, d: u32) -> Weight {
		if MockWeightInfo::get() {
			Zero::zero()
		} else {
			<() as multi_phase::weights::WeightInfo>::elect_queued(a, d)
		}
	}
	fn finalize_signed_phase_accept_solution() -> Weight {
		if MockWeightInfo::get() {
			Zero::zero()
		} else {
			<() as multi_phase::weights::WeightInfo>::finalize_signed_phase_accept_solution()
		}
	}
	fn finalize_signed_phase_reject_solution() -> Weight {
		if MockWeightInfo::get() {
			Zero::zero()
		} else {
			<() as multi_phase::weights::WeightInfo>::finalize_signed_phase_reject_solution()
		}
	}
	fn submit(c: u32) -> Weight {
		if MockWeightInfo::get() {
			Zero::zero()
		} else {
			<() as multi_phase::weights::WeightInfo>::submit(c)
		}
	}
	fn submit_unsigned(v: u32, t: u32, a: u32, d: u32) -> Weight {
		if MockWeightInfo::get() {
			// 10 base
			// 5 per edge.
			(10 as Weight).saturating_add((5 as Weight).saturating_mul(a as Weight))
		} else {
			<() as multi_phase::weights::WeightInfo>::submit_unsigned(v, t, a, d)
		}
	}
	fn feasibility_check(v: u32, t: u32, a: u32, d: u32) -> Weight {
		if MockWeightInfo::get() {
			// 10 base
			// 5 per edge.
			(10 as Weight).saturating_add((5 as Weight).saturating_mul(a as Weight))
		} else {
			<() as multi_phase::weights::WeightInfo>::feasibility_check(v, t, a, d)
		}
	}
}

parameter_types! {
	pub static Balancing: Option<(usize, ExtendedBalance)> = Some((0, 0));
}

pub struct TestBenchmarkingConfig;
impl BenchmarkingConfig for TestBenchmarkingConfig {
	const VOTERS: [u32; 2] = [400, 600];
	const ACTIVE_VOTERS: [u32; 2] = [100, 300];
	const TARGETS: [u32; 2] = [200, 400];
	const DESIRED_TARGETS: [u32; 2] = [100, 180];

	const SNAPSHOT_MAXIMUM_VOTERS: u32 = 1000;
	const MINER_MAXIMUM_VOTERS: u32 = 1000;

	const MAXIMUM_TARGETS: u32 = 200;
}

impl crate::Config for Runtime {
	type Event = Event;
	type Currency = Balances;
	type EstimateCallFee = frame_support::traits::ConstU32<8>;
	type SignedPhase = SignedPhase;
	type UnsignedPhase = UnsignedPhase;
	type SolutionImprovementThreshold = SolutionImprovementThreshold;
	type OffchainRepeat = OffchainRepeat;
	type MinerMaxWeight = MinerMaxWeight;
	type MinerMaxLength = MinerMaxLength;
	type MinerTxPriority = MinerTxPriority;
	type SignedRewardBase = SignedRewardBase;
	type SignedDepositBase = SignedDepositBase;
	type SignedDepositByte = ();
	type SignedDepositWeight = ();
	type SignedMaxWeight = SignedMaxWeight;
	type SignedMaxSubmissions = SignedMaxSubmissions;
	type SlashHandler = ();
	type RewardHandler = ();
	type DataProvider = StakingMock;
	type WeightInfo = DualMockWeightInfo;
	type BenchmarkingConfig = TestBenchmarkingConfig;
	type Fallback = MockFallback;
	type ForceOrigin = frame_system::EnsureRoot<AccountId>;
	type Solution = TestNposSolution;
	type VoterSnapshotPerBlock = VoterSnapshotPerBlock;
	type Solver = SequentialPhragmen<AccountId, SolutionAccuracyOf<Runtime>, Balancing>;
}

impl<LocalCall> frame_system::offchain::SendTransactionTypes<LocalCall> for Runtime
where
	Call: From<LocalCall>,
{
	type OverarchingCall = Call;
	type Extrinsic = Extrinsic;
}

pub type Extrinsic = sp_runtime::testing::TestXt<Call, ()>;

#[derive(Default)]
pub struct ExtBuilder {}

pub struct StakingMock;
<<<<<<< HEAD
impl ElectionDataProvider<AccountId, u64> for StakingMock {
	type MaxVotesPerVoter = ConstU32<{ <TestNposSolution as NposSolution>::LIMIT as u32 }>;
	fn targets(
		maybe_max_len: Option<usize>,
		remaining: PageIndex,
	) -> data_provider::Result<Vec<AccountId>> {
		assert!(remaining.is_zero());
=======
impl ElectionDataProvider for StakingMock {
	type AccountId = AccountId;
	type BlockNumber = u64;
	const MAXIMUM_VOTES_PER_VOTER: u32 = <TestNposSolution as NposSolution>::LIMIT as u32;
	fn targets(maybe_max_len: Option<usize>) -> data_provider::Result<Vec<AccountId>> {
>>>>>>> 7f68a8be
		let targets = Targets::get();

		if maybe_max_len.map_or(false, |max_len| targets.len() > max_len) {
			return Err("Targets too big")
		}

		Ok(targets)
	}

	fn voters(
		maybe_max_len: Option<usize>,
		remaining: PageIndex,
	) -> data_provider::Result<Vec<(AccountId, VoteWeight, Vec<AccountId>)>> {
		assert!(remaining.is_zero());

		let mut voters = Voters::get();
		if let Some(max_len) = maybe_max_len {
			voters.truncate(max_len)
		}

		Ok(voters)
	}

	fn desired_targets() -> data_provider::Result<u32> {
		Ok(DesiredTargets::get())
	}

	fn next_election_prediction(now: u64) -> u64 {
		now + EpochLength::get() - now % EpochLength::get()
	}

	#[cfg(feature = "runtime-benchmarks")]
	fn put_snapshot(
		voters: Vec<(AccountId, VoteWeight, Vec<AccountId>)>,
		targets: Vec<AccountId>,
		_target_stake: Option<VoteWeight>,
	) {
		Targets::set(targets);
		Voters::set(voters);
	}

	#[cfg(feature = "runtime-benchmarks")]
	fn clear() {
		Targets::set(vec![]);
		Voters::set(vec![]);
	}

	#[cfg(feature = "runtime-benchmarks")]
	fn add_voter(voter: AccountId, weight: VoteWeight, targets: Vec<AccountId>) {
		let mut current = Voters::get();
		current.push((voter, weight, targets));
		Voters::set(current);
	}

	#[cfg(feature = "runtime-benchmarks")]
	fn add_target(target: AccountId) {
		let mut current = Targets::get();
		current.push(target);
		Targets::set(current);

		// to be on-par with staking, we add a self vote as well. the stake is really not that
		// important.
		let mut current = Voters::get();
		current.push((target, ExistentialDeposit::get() as u64, vec![target]));
		Voters::set(current);
	}
}

impl ExtBuilder {
	pub fn miner_tx_priority(self, p: u64) -> Self {
		<MinerTxPriority>::set(p);
		self
	}
	pub fn solution_improvement_threshold(self, p: Perbill) -> Self {
		<SolutionImprovementThreshold>::set(p);
		self
	}
	pub fn phases(self, signed: BlockNumber, unsigned: BlockNumber) -> Self {
		<SignedPhase>::set(signed);
		<UnsignedPhase>::set(unsigned);
		self
	}
	pub fn onchain_fallback(self, onchain: bool) -> Self {
		<OnChianFallback>::set(onchain);
		self
	}
	pub fn miner_weight(self, weight: Weight) -> Self {
		<MinerMaxWeight>::set(weight);
		self
	}
	pub fn mock_weight_info(self, mock: bool) -> Self {
		<MockWeightInfo>::set(mock);
		self
	}
	pub fn desired_targets(self, t: u32) -> Self {
		<DesiredTargets>::set(t);
		self
	}
	pub fn add_voter(self, who: AccountId, stake: Balance, targets: Vec<AccountId>) -> Self {
		VOTERS.with(|v| v.borrow_mut().push((who, stake, targets)));
		self
	}
	pub fn signed_max_submission(self, count: u32) -> Self {
		<SignedMaxSubmissions>::set(count);
		self
	}
	pub fn signed_deposit(self, base: u64, byte: u64, weight: u64) -> Self {
		<SignedDepositBase>::set(base);
		<SignedDepositByte>::set(byte);
		<SignedDepositWeight>::set(weight);
		self
	}
	pub fn signed_weight(self, weight: Weight) -> Self {
		<SignedMaxWeight>::set(weight);
		self
	}
	pub fn build(self) -> sp_io::TestExternalities {
		sp_tracing::try_init_simple();
		let mut storage =
			frame_system::GenesisConfig::default().build_storage::<Runtime>().unwrap();

		let _ = pallet_balances::GenesisConfig::<Runtime> {
			balances: vec![
				// bunch of account for submitting stuff only.
				(99, 100),
				(999, 100),
				(9999, 100),
			],
		}
		.assimilate_storage(&mut storage);

		sp_io::TestExternalities::from(storage)
	}

	pub fn build_offchainify(
		self,
		iters: u32,
	) -> (sp_io::TestExternalities, Arc<RwLock<PoolState>>) {
		let mut ext = self.build();
		let (offchain, offchain_state) = TestOffchainExt::new();
		let (pool, pool_state) = TestTransactionPoolExt::new();

		let mut seed = [0_u8; 32];
		seed[0..4].copy_from_slice(&iters.to_le_bytes());
		offchain_state.write().seed = seed;

		ext.register_extension(OffchainDbExt::new(offchain.clone()));
		ext.register_extension(OffchainWorkerExt::new(offchain));
		ext.register_extension(TransactionPoolExt::new(pool));

		(ext, pool_state)
	}

	pub fn build_and_execute(self, test: impl FnOnce() -> ()) {
		self.build().execute_with(test)
	}
}

pub(crate) fn balances(who: &AccountId) -> (Balance, Balance) {
	(Balances::free_balance(who), Balances::reserved_balance(who))
}<|MERGE_RESOLUTION|>--- conflicted
+++ resolved
@@ -26,11 +26,7 @@
 	traits::{ConstU32, Hooks},
 	weights::Weight,
 };
-<<<<<<< HEAD
 use multi_phase::unsigned::{IndexAssignmentOf, VoterOf};
-=======
-use multi_phase::unsigned::{IndexAssignmentOf, Voter};
->>>>>>> 7f68a8be
 use parking_lot::RwLock;
 use sp_core::{
 	offchain::{
@@ -448,21 +444,15 @@
 pub struct ExtBuilder {}
 
 pub struct StakingMock;
-<<<<<<< HEAD
-impl ElectionDataProvider<AccountId, u64> for StakingMock {
+impl ElectionDataProvider for StakingMock {
+	type AccountId = AccountId;
+	type BlockNumber = u64;
 	type MaxVotesPerVoter = ConstU32<{ <TestNposSolution as NposSolution>::LIMIT as u32 }>;
 	fn targets(
 		maybe_max_len: Option<usize>,
 		remaining: PageIndex,
 	) -> data_provider::Result<Vec<AccountId>> {
 		assert!(remaining.is_zero());
-=======
-impl ElectionDataProvider for StakingMock {
-	type AccountId = AccountId;
-	type BlockNumber = u64;
-	const MAXIMUM_VOTES_PER_VOTER: u32 = <TestNposSolution as NposSolution>::LIMIT as u32;
-	fn targets(maybe_max_len: Option<usize>) -> data_provider::Result<Vec<AccountId>> {
->>>>>>> 7f68a8be
 		let targets = Targets::get();
 
 		if maybe_max_len.map_or(false, |max_len| targets.len() > max_len) {
