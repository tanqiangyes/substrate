// This file is part of Substrate.

// Copyright (C) 2017-2022 Parity Technologies (UK) Ltd.
// SPDX-License-Identifier: Apache-2.0

// Licensed under the Apache License, Version 2.0 (the "License");
// you may not use this file except in compliance with the License.
// You may obtain a copy of the License at
//
// 	http://www.apache.org/licenses/LICENSE-2.0
//
// Unless required by applicable law or agreed to in writing, software
// distributed under the License is distributed on an "AS IS" BASIS,
// WITHOUT WARRANTIES OR CONDITIONS OF ANY KIND, either express or implied.
// See the License for the specific language governing permissions and
// limitations under the License.

//! Runtime Modules shared primitive types.

#![warn(missing_docs)]
#![cfg_attr(not(feature = "std"), no_std)]
// to allow benchmarking
#![cfg_attr(feature = "bench", feature(test))]
#[cfg(feature = "bench")]
extern crate test;

#[doc(hidden)]
pub use codec;
#[doc(hidden)]
pub use scale_info;
#[cfg(feature = "std")]
#[doc(hidden)]
pub use serde;
#[doc(hidden)]
pub use sp_std;

#[doc(hidden)]
pub use paste;

#[doc(hidden)]
pub use sp_application_crypto as app_crypto;

pub use sp_core::storage::StateVersion;
#[cfg(feature = "std")]
pub use sp_core::storage::{Storage, StorageChild};

use sp_core::{
	crypto::{self, ByteArray},
	ecdsa, ed25519,
	hash::{H256, H512},
	sr25519,
};
use sp_std::{convert::TryFrom, prelude::*};

use codec::{Decode, Encode, MaxEncodedLen};
use scale_info::TypeInfo;

pub mod curve;
pub mod generic;
mod multiaddress;
pub mod offchain;
pub mod runtime_logger;
mod runtime_string;
#[cfg(feature = "std")]
pub mod testing;
pub mod traits;
pub mod transaction_validity;

pub use crate::runtime_string::*;

// Re-export Multiaddress
pub use multiaddress::MultiAddress;

/// Re-export these since they're only "kind of" generic.
pub use generic::{Digest, DigestItem};

pub use sp_application_crypto::{BoundToRuntimeAppPublic, RuntimeAppPublic};
/// Re-export this since it's part of the API of this crate.
pub use sp_core::{
	crypto::{key_types, AccountId32, CryptoType, CryptoTypeId, KeyTypeId},
	TypeId,
};

/// Re-export `RuntimeDebug`, to avoid dependency clutter.
pub use sp_core::RuntimeDebug;

/// Re-export big_uint stuff.
pub use sp_arithmetic::biguint;
/// Re-export 128 bit helpers.
pub use sp_arithmetic::helpers_128bit;
/// Re-export top-level arithmetic stuff.
pub use sp_arithmetic::{
	traits::SaturatedConversion, FixedI128, FixedI64, FixedPointNumber, FixedPointOperand,
	FixedU128, InnerOf, PerThing, PerU16, Perbill, Percent, Permill, Perquintill, Rational128,
	UpperOf,
};

pub use either::Either;

/// An abstraction over justification for a block's validity under a consensus algorithm.
/// 在共识算法下对区块有效性的合理性的抽象。
/// Essentially a finality proof. The exact formulation will vary between consensus
/// algorithms. In the case where there are multiple valid proofs, inclusion within
/// the block itself would allow swapping justifications to change the block's hash
/// (and thus fork the chain). Sending a `Justification` alongside a block instead
/// bypasses this problem.
/// 本质上是最终性证明。确切的公式会因共识算法而异。在有多个有效证明的情况下，
/// 包含在块本身中将允许交换理由以更改块的哈希（从而分叉链）。在块旁边发送一个 `Justification` 可以绕过这个问题。
/// Each justification is provided as an encoded blob, and is tagged with an ID
/// to identify the consensus engine that generated the proof (we might have
/// multiple justifications from different engines for the same block).
/// 每个理由都以编码 blob 的形式提供，并用 ID 标记以标识生成证明的共识引擎（我们可能有来自同一块的不同引擎的多个理由）。
pub type Justification = (ConsensusEngineId, EncodedJustification);

/// The encoded justification specific to a consensus engine.
/// 特定于共识引擎的编码理由。
pub type EncodedJustification = Vec<u8>;

/// Collection of justifications for a given block, multiple justifications may
/// be provided by different consensus engines for the same block.
/// 给定区块的证明集合，不同的共识引擎可以为同一个区块提供多个证明。
#[cfg_attr(feature = "std", derive(Serialize, Deserialize))]
#[derive(Debug, Clone, PartialEq, Eq, Encode, Decode)]
pub struct Justifications(Vec<Justification>);

impl Justifications {
	/// Return an iterator over the justifications.
	/// 返回证明的迭代器。
	pub fn iter(&self) -> impl Iterator<Item = &Justification> {
		self.0.iter()
	}

	/// Append a justification. Returns false if a justification with the same
	/// `ConsensusEngineId` already exists, in which case the justification is
	/// not inserted.
	/// 附加证明。如果已经存在具有相同 `ConsensusEngineId` 的证明，则返回 false，在这种情况下，不插入证明。
	pub fn append(&mut self, justification: Justification) -> bool {
		if self.get(justification.0).is_some() {
			return false
		}
		self.0.push(justification);
		true
	}

	/// Return the encoded justification for the given consensus engine, if it
	/// exists.
	/// 返回给定共识引擎的编码证明（如果存在）。
	pub fn get(&self, engine_id: ConsensusEngineId) -> Option<&EncodedJustification> {
		self.iter().find(|j| j.0 == engine_id).map(|j| &j.1)
	}

	/// Return a copy of the encoded justification for the given consensus
	/// engine, if it exists.
	/// 返回一个给定共识引擎的复制编码证明（如果存在）
	pub fn into_justification(self, engine_id: ConsensusEngineId) -> Option<EncodedJustification> {
		self.into_iter().find(|j| j.0 == engine_id).map(|j| j.1)
	}
}

impl IntoIterator for Justifications {
	type Item = Justification;
	type IntoIter = sp_std::vec::IntoIter<Self::Item>;

	fn into_iter(self) -> Self::IntoIter {
		self.0.into_iter()
	}
}

impl From<Justification> for Justifications {
	fn from(justification: Justification) -> Self {
		Self(vec![justification])
	}
}

use traits::{Lazy, Verify};

use crate::traits::IdentifyAccount;
#[cfg(feature = "std")]
pub use serde::{de::DeserializeOwned, Deserialize, Serialize};

/// Complex storage builder stuff.
/// 复杂的存储构建器的东西。
#[cfg(feature = "std")]
pub trait BuildStorage {
	/// Build the storage out of this builder.
	/// 使用此构建器构建存储。
	fn build_storage(&self) -> Result<sp_core::storage::Storage, String> {
		let mut storage = Default::default();
		self.assimilate_storage(&mut storage)?;
		Ok(storage)
	}
	/// Assimilate the storage for this module into pre-existing overlays.
	/// 将此模块的存储同化到预先存在的数据中。
	fn assimilate_storage(&self, storage: &mut sp_core::storage::Storage) -> Result<(), String>;
}

/// Something that can build the genesis storage of a module.
/// 可以构建模块的创世存储的东西
#[cfg(feature = "std")]
pub trait BuildModuleGenesisStorage<T, I>: Sized {
	/// Create the module genesis storage into the given `storage` and `child_storage`.
	/// 在给定的“storage”和“child_storage”中创建模块创世存储。
	fn build_module_genesis_storage(
		&self,
		storage: &mut sp_core::storage::Storage,
	) -> Result<(), String>;
}

#[cfg(feature = "std")]
impl BuildStorage for sp_core::storage::Storage {
	fn assimilate_storage(&self, storage: &mut sp_core::storage::Storage) -> Result<(), String> {
		storage.top.extend(self.top.iter().map(|(k, v)| (k.clone(), v.clone())));
		for (k, other_map) in self.children_default.iter() {
			let k = k.clone();
			if let Some(map) = storage.children_default.get_mut(&k) {
				map.data.extend(other_map.data.iter().map(|(k, v)| (k.clone(), v.clone())));
				if !map.child_info.try_update(&other_map.child_info) {
					return Err("Incompatible child info update".to_string())
				}
			} else {
				storage.children_default.insert(k, other_map.clone());
			}
		}
		Ok(())
	}
}

#[cfg(feature = "std")]
impl BuildStorage for () {
	fn assimilate_storage(&self, _: &mut sp_core::storage::Storage) -> Result<(), String> {
		Err("`assimilate_storage` not implemented for `()`".into())
	}
}

/// Consensus engine unique ID.
/// 共识引擎唯一 ID。
pub type ConsensusEngineId = [u8; 4];

/// Signature verify that can work with any known signature types..
/// 签名验证可以与任何已知签名类型一起使用。
#[cfg_attr(feature = "std", derive(Serialize, Deserialize))]
#[derive(Eq, PartialEq, Clone, Encode, Decode, MaxEncodedLen, RuntimeDebug, TypeInfo)]
pub enum MultiSignature {
	/// An Ed25519 signature.
	/// Ed25519签名
	Ed25519(ed25519::Signature),
	/// An Sr25519 signature.
	/// Sr25519签名
	Sr25519(sr25519::Signature),
	/// An ECDSA/SECP256k1 signature.
	/// ECDSA/SECP256k1签名
	Ecdsa(ecdsa::Signature),
}

impl From<ed25519::Signature> for MultiSignature {
	fn from(x: ed25519::Signature) -> Self {
		Self::Ed25519(x)
	}
}

impl TryFrom<MultiSignature> for ed25519::Signature {
	type Error = ();
	fn try_from(m: MultiSignature) -> Result<Self, Self::Error> {
		if let MultiSignature::Ed25519(x) = m {
			Ok(x)
		} else {
			Err(())
		}
	}
}

impl From<sr25519::Signature> for MultiSignature {
	fn from(x: sr25519::Signature) -> Self {
		Self::Sr25519(x)
	}
}

impl TryFrom<MultiSignature> for sr25519::Signature {
	type Error = ();
	fn try_from(m: MultiSignature) -> Result<Self, Self::Error> {
		if let MultiSignature::Sr25519(x) = m {
			Ok(x)
		} else {
			Err(())
		}
	}
}

impl From<ecdsa::Signature> for MultiSignature {
	fn from(x: ecdsa::Signature) -> Self {
		Self::Ecdsa(x)
	}
}

impl TryFrom<MultiSignature> for ecdsa::Signature {
	type Error = ();
	fn try_from(m: MultiSignature) -> Result<Self, Self::Error> {
		if let MultiSignature::Ecdsa(x) = m {
			Ok(x)
		} else {
			Err(())
		}
	}
}

/// Public key for any known crypto algorithm.
/// 任何已知加密算法的公钥。
#[derive(Eq, PartialEq, Ord, PartialOrd, Clone, Encode, Decode, RuntimeDebug, TypeInfo)]
#[cfg_attr(feature = "std", derive(Serialize, Deserialize))]
pub enum MultiSigner {
	/// An Ed25519 identity.
	Ed25519(ed25519::Public),
	/// An Sr25519 identity.
	Sr25519(sr25519::Public),
	/// An SECP256k1/ECDSA identity (actually, the Blake2 hash of the compressed pub key).
	Ecdsa(ecdsa::Public),
}

/// NOTE: This implementations is required by `SimpleAddressDeterminer`,
/// we convert the hash into some AccountId, it's fine to use any scheme.
/// 注意： `SimpleAddressDeterminer` 需要此实现，我们将哈希转换为一些 AccountId，使用任何方案都可以。
impl<T: Into<H256>> crypto::UncheckedFrom<T> for MultiSigner {
	fn unchecked_from(x: T) -> Self {
		ed25519::Public::unchecked_from(x.into()).into()
	}
}

impl AsRef<[u8]> for MultiSigner {
	fn as_ref(&self) -> &[u8] {
		match *self {
			Self::Ed25519(ref who) => who.as_ref(),
			Self::Sr25519(ref who) => who.as_ref(),
			Self::Ecdsa(ref who) => who.as_ref(),
		}
	}
}

impl traits::IdentifyAccount for MultiSigner {
	type AccountId = AccountId32;
	fn into_account(self) -> AccountId32 {
		match self {
			Self::Ed25519(who) => <[u8; 32]>::from(who).into(),
			Self::Sr25519(who) => <[u8; 32]>::from(who).into(),
			Self::Ecdsa(who) => sp_io::hashing::blake2_256(who.as_ref()).into(),
		}
	}
}

impl From<ed25519::Public> for MultiSigner {
	fn from(x: ed25519::Public) -> Self {
		Self::Ed25519(x)
	}
}

impl TryFrom<MultiSigner> for ed25519::Public {
	type Error = ();
	fn try_from(m: MultiSigner) -> Result<Self, Self::Error> {
		if let MultiSigner::Ed25519(x) = m {
			Ok(x)
		} else {
			Err(())
		}
	}
}

impl From<sr25519::Public> for MultiSigner {
	fn from(x: sr25519::Public) -> Self {
		Self::Sr25519(x)
	}
}

impl TryFrom<MultiSigner> for sr25519::Public {
	type Error = ();
	fn try_from(m: MultiSigner) -> Result<Self, Self::Error> {
		if let MultiSigner::Sr25519(x) = m {
			Ok(x)
		} else {
			Err(())
		}
	}
}

impl From<ecdsa::Public> for MultiSigner {
	fn from(x: ecdsa::Public) -> Self {
		Self::Ecdsa(x)
	}
}

impl TryFrom<MultiSigner> for ecdsa::Public {
	type Error = ();
	fn try_from(m: MultiSigner) -> Result<Self, Self::Error> {
		if let MultiSigner::Ecdsa(x) = m {
			Ok(x)
		} else {
			Err(())
		}
	}
}

#[cfg(feature = "std")]
impl std::fmt::Display for MultiSigner {
	fn fmt(&self, fmt: &mut std::fmt::Formatter) -> std::fmt::Result {
		match *self {
			Self::Ed25519(ref who) => write!(fmt, "ed25519: {}", who),
			Self::Sr25519(ref who) => write!(fmt, "sr25519: {}", who),
			Self::Ecdsa(ref who) => write!(fmt, "ecdsa: {}", who),
		}
	}
}

impl Verify for MultiSignature {
	type Signer = MultiSigner;
	fn verify<L: Lazy<[u8]>>(&self, mut msg: L, signer: &AccountId32) -> bool {
		match (self, signer) {
			(Self::Ed25519(ref sig), who) => match ed25519::Public::from_slice(who.as_ref()) {
				Ok(signer) => sig.verify(msg, &signer),
				Err(()) => false,
			},
			(Self::Sr25519(ref sig), who) => match sr25519::Public::from_slice(who.as_ref()) {
				Ok(signer) => sig.verify(msg, &signer),
				Err(()) => false,
			},
			(Self::Ecdsa(ref sig), who) => {
				let m = sp_io::hashing::blake2_256(msg.get());
				match sp_io::crypto::secp256k1_ecdsa_recover_compressed(sig.as_ref(), &m) {
					Ok(pubkey) =>
						&sp_io::hashing::blake2_256(pubkey.as_ref()) ==
							<dyn AsRef<[u8; 32]>>::as_ref(who),
					_ => false,
				}
			},
		}
	}
}

/// Signature verify that can work with any known signature types..
#[derive(Eq, PartialEq, Clone, Default, Encode, Decode, RuntimeDebug)]
#[cfg_attr(feature = "std", derive(Serialize, Deserialize))]
pub struct AnySignature(H512);

impl Verify for AnySignature {
	type Signer = sr25519::Public;
	fn verify<L: Lazy<[u8]>>(&self, mut msg: L, signer: &sr25519::Public) -> bool {
		let msg = msg.get();
		sr25519::Signature::try_from(self.0.as_fixed_bytes().as_ref())
			.map(|s| s.verify(msg, signer))
			.unwrap_or(false) ||
			ed25519::Signature::try_from(self.0.as_fixed_bytes().as_ref())
				.map(|s| match ed25519::Public::from_slice(signer.as_ref()) {
					Err(()) => false,
					Ok(signer) => s.verify(msg, &signer),
				})
				.unwrap_or(false)
	}
}

impl From<sr25519::Signature> for AnySignature {
	fn from(s: sr25519::Signature) -> Self {
		Self(s.into())
	}
}

impl From<ed25519::Signature> for AnySignature {
	fn from(s: ed25519::Signature) -> Self {
		Self(s.into())
	}
}

impl From<DispatchError> for DispatchOutcome {
	fn from(err: DispatchError) -> Self {
		Err(err)
	}
}

/// This is the legacy return type of `Dispatchable`. It is still exposed for compatibility reasons.
/// The new return type is `DispatchResultWithInfo`. FRAME runtimes should use
/// `frame_support::dispatch::DispatchResult`.
/// 这是 `Dispatchable` 的传统返回类型。出于兼容性原因，它仍然公开。新的返回类型是 `DispatchResultWithInfo`。
/// FRAME 运行时应该使用`frame_support::dispatch::DispatchResult`。
pub type DispatchResult = sp_std::result::Result<(), DispatchError>;

/// Return type of a `Dispatchable` which contains the `DispatchResult` and additional information
/// about the `Dispatchable` that is only known post dispatch.
/// `Dispatchable` 的返回类型，其中包含 `DispatchResult` 和有关 `Dispatchable` 的附加信息，只有在调度后才知道。
pub type DispatchResultWithInfo<T> = sp_std::result::Result<T, DispatchErrorWithPostInfo<T>>;

/// Reason why a pallet call failed.
/// 模块调用失败的原因。
#[derive(Eq, Clone, Copy, Encode, Decode, Debug, TypeInfo)]
#[cfg_attr(feature = "std", derive(Serialize, Deserialize))]
pub struct ModuleError {
	/// Module index, matching the metadata module index.
	/// 模块索引，匹配元数据模块索引。
	pub index: u8,
	/// Module specific error value.
	/// 模块特定的错误值。
	pub error: u8,
	/// Optional error message.
	/// 可选的错误消息
	#[codec(skip)]
	#[cfg_attr(feature = "std", serde(skip_deserializing))]
	pub message: Option<&'static str>,
}

impl PartialEq for ModuleError {
	fn eq(&self, other: &Self) -> bool {
		(self.index == other.index) && (self.error == other.error)
	}
}

/// Reason why a dispatch call failed.
/// 调用失败的原因
#[derive(Eq, Clone, Copy, Encode, Decode, Debug, TypeInfo, PartialEq)]
#[cfg_attr(feature = "std", derive(Serialize, Deserialize))]
pub enum DispatchError {
	/// Some error occurred.
	Other(
		#[codec(skip)]
		#[cfg_attr(feature = "std", serde(skip_deserializing))]
		&'static str,
	),
	/// Failed to lookup some data.
	CannotLookup,
	/// A bad origin.
	BadOrigin,
	/// A custom error in a module.
	Module(ModuleError),
	/// At least one consumer is remaining so the account cannot be destroyed.
	ConsumerRemaining,
	/// There are no providers so the account cannot be created.
	NoProviders,
	/// There are too many consumers so the account cannot be created.
	TooManyConsumers,
	/// An error to do with tokens.
	Token(TokenError),
	/// An arithmetic error.
	/// 算术错误。
	Arithmetic(ArithmeticError),
}

/// Result of a `Dispatchable` which contains the `DispatchResult` and additional information about
/// the `Dispatchable` that is only known post dispatch.
/// 一个 `Dispatchable` 的结果，其中包含 `DispatchResult` 和有关 `Dispatchable` 的附加信息，只有在调度后才知道。
<<<<<<< HEAD
=======
#[derive(Eq, PartialEq, Clone, Copy, Encode, Decode, RuntimeDebug)]
>>>>>>> 8205e0cc
pub struct DispatchErrorWithPostInfo<Info>
where
	Info: Eq + PartialEq + Clone + Copy + Encode + Decode + traits::Printable,
{
	/// Additional information about the `Dispatchable` which is only known post dispatch.
	/// 关于 `Dispatchable` 的附加信息，只有在派发后才知道。
	pub post_info: Info,
	/// The actual `DispatchResult` indicating whether the dispatch was successful.
	/// 实际的 `DispatchResult` 指示调度是否成功。
	pub error: DispatchError,
}

impl DispatchError {
	/// Return the same error but without the attached message.
	/// 返回相同的错误，但没有附加消息。
	pub fn stripped(self) -> Self {
		match self {
			DispatchError::Module(ModuleError { index, error, message: Some(_) }) =>
				DispatchError::Module(ModuleError { index, error, message: None }),
			m => m,
		}
	}
}

impl<T, E> From<E> for DispatchErrorWithPostInfo<T>
where
	T: Eq + PartialEq + Clone + Copy + Encode + Decode + traits::Printable + Default,
	E: Into<DispatchError>,
{
	fn from(error: E) -> Self {
		Self { post_info: Default::default(), error: error.into() }
	}
}

impl From<crate::traits::LookupError> for DispatchError {
	fn from(_: crate::traits::LookupError) -> Self {
		Self::CannotLookup
	}
}

impl From<crate::traits::BadOrigin> for DispatchError {
	fn from(_: crate::traits::BadOrigin) -> Self {
		Self::BadOrigin
	}
}

/// Description of what went wrong when trying to complete an operation on a token.
/// 尝试完成对令牌的操作时出错的描述。
#[derive(Eq, PartialEq, Clone, Copy, Encode, Decode, Debug, TypeInfo)]
#[cfg_attr(feature = "std", derive(Serialize, Deserialize))]
pub enum TokenError {
	/// Funds are unavailable.
	/// 资金不可用
	NoFunds,
	/// Account that must exist would die.
	/// 必须存在的帐户会死掉。
	WouldDie,
	/// Account cannot exist with the funds that would be given.
	/// 账户不能存在将给予的资金。
	BelowMinimum,
	/// Account cannot be created.
	/// 账户不能被创建
	CannotCreate,
	/// The asset in question is unknown.
	/// 有问题的资产是未知的。
	UnknownAsset,
	/// Funds exist but are frozen.
	/// 资金存在但被冻结。
	Frozen,
	/// Operation is not supported by the asset.
	/// 操作不被支持
	Unsupported,
}

impl From<TokenError> for &'static str {
	fn from(e: TokenError) -> &'static str {
		match e {
			TokenError::NoFunds => "Funds are unavailable",
			TokenError::WouldDie => "Account that must exist would die",
			TokenError::BelowMinimum => "Account cannot exist with the funds that would be given",
			TokenError::CannotCreate => "Account cannot be created",
			TokenError::UnknownAsset => "The asset in question is unknown",
			TokenError::Frozen => "Funds exist but are frozen",
			TokenError::Unsupported => "Operation is not supported by the asset",
		}
	}
}

impl From<TokenError> for DispatchError {
	fn from(e: TokenError) -> DispatchError {
		Self::Token(e)
	}
}

/// Arithmetic errors.
/// 算术错误
#[derive(Eq, PartialEq, Clone, Copy, Encode, Decode, Debug, TypeInfo)]
#[cfg_attr(feature = "std", derive(Serialize, Deserialize))]
pub enum ArithmeticError {
	/// Underflow.
	/// 下溢
	Underflow,
	/// Overflow.
	/// 溢出
	Overflow,
	/// Division by zero.
	/// 除以0
	DivisionByZero,
}

impl From<ArithmeticError> for &'static str {
	fn from(e: ArithmeticError) -> &'static str {
		match e {
			ArithmeticError::Underflow => "An underflow would occur",
			ArithmeticError::Overflow => "An overflow would occur",
			ArithmeticError::DivisionByZero => "Division by zero",
		}
	}
}

impl From<ArithmeticError> for DispatchError {
	fn from(e: ArithmeticError) -> DispatchError {
		Self::Arithmetic(e)
	}
}

impl From<&'static str> for DispatchError {
	fn from(err: &'static str) -> DispatchError {
		Self::Other(err)
	}
}

impl From<DispatchError> for &'static str {
	fn from(err: DispatchError) -> &'static str {
		match err {
			DispatchError::Other(msg) => msg,
			DispatchError::CannotLookup => "Cannot lookup",
			DispatchError::BadOrigin => "Bad origin",
			DispatchError::Module(ModuleError { message, .. }) =>
				message.unwrap_or("Unknown module error"),
			DispatchError::ConsumerRemaining => "Consumer remaining",
			DispatchError::NoProviders => "No providers",
			DispatchError::TooManyConsumers => "Too many consumers",
			DispatchError::Token(e) => e.into(),
			DispatchError::Arithmetic(e) => e.into(),
		}
	}
}

impl<T> From<DispatchErrorWithPostInfo<T>> for &'static str
where
	T: Eq + PartialEq + Clone + Copy + Encode + Decode + traits::Printable,
{
	fn from(err: DispatchErrorWithPostInfo<T>) -> &'static str {
		err.error.into()
	}
}

impl traits::Printable for DispatchError {
	fn print(&self) {
		"DispatchError".print();
		match self {
			Self::Other(err) => err.print(),
			Self::CannotLookup => "Cannot lookup".print(),
			Self::BadOrigin => "Bad origin".print(),
			Self::Module(ModuleError { index, error, message }) => {
				index.print();
				error.print();
				if let Some(msg) = message {
					msg.print();
				}
			},
			Self::ConsumerRemaining => "Consumer remaining".print(),
			Self::NoProviders => "No providers".print(),
			Self::TooManyConsumers => "Too many consumers".print(),
			Self::Token(e) => {
				"Token error: ".print();
				<&'static str>::from(*e).print();
			},
			Self::Arithmetic(e) => {
				"Arithmetic error: ".print();
				<&'static str>::from(*e).print();
			},
		}
	}
}

impl<T> traits::Printable for DispatchErrorWithPostInfo<T>
where
	T: Eq + PartialEq + Clone + Copy + Encode + Decode + traits::Printable,
{
	fn print(&self) {
		self.error.print();
		"PostInfo: ".print();
		self.post_info.print();
	}
}

/// This type specifies the outcome of dispatching a call to a module.
/// 此类型指定将调用调度到模块的结果。
/// In case of failure an error specific to the module is returned.
/// 如果失败，则返回特定于模块的错误。
/// Failure of the module call dispatching doesn't invalidate the extrinsic and it is still included
/// in the block, therefore all state changes performed by the dispatched call are still persisted.
/// 模块调用调度的失败不会使外部无效并且它仍然包含在块中，因此调度调用执行的所有状态更改仍然保持不变。
/// For example, if the dispatching of an extrinsic involves inclusion fee payment then these
/// changes are going to be preserved even if the call dispatched failed.
/// 例如，如果外在的调度涉及包含费用支付，那么即使呼叫调度失败，这些更改也将被保留。
pub type DispatchOutcome = Result<(), DispatchError>;

/// The result of applying of an extrinsic.
/// 应用外在数据的结果。
/// This type is typically used in the context of `BlockBuilder` to signal that the extrinsic
/// in question cannot be included.
/// 这种类型通常在 `BlockBuilder` 的上下文中使用，表示不能包含有问题的外部。
/// A block containing extrinsics that have a negative inclusion outcome is invalid. A negative
/// result can only occur during the block production, where such extrinsics are detected and
/// removed from the block that is being created and the transaction pool.
/// 包含具有负面包含结果的外部因素的块是无效的。只有在区块生产期间才会出现负面结果，此时会检测到此类外部因素并将其从正在创建的区块和交易池中删除。
/// To rehash: every extrinsic in a valid block must return a positive `ApplyExtrinsicResult`.
/// 重新散列：有效块中的每个外部都必须返回一个有效的的“ApplyExtrinsicResult”。
/// Examples of reasons preventing inclusion in a block:
/// - More block weight is required to process the extrinsic than is left in the block being built.
///   This doesn't necessarily mean that the extrinsic is invalid, since it can still be included in
///   the next block if it has enough spare weight available.
/// - The sender doesn't have enough funds to pay the transaction inclusion fee. Including such a
///   transaction in the block doesn't make sense.
/// - The extrinsic supplied a bad signature. This transaction won't become valid ever.
/// 阻止包含在块中的原因示例：
/// - 处理外部块需要比正在构建的块中更多的块权重。这并不一定意味着外部无效，因为如果它有足够的可用备用权重，它仍然可以包含在下一个块中。
/// - 发件人没有足够的资金来支付交易包含费用。在区块中包含这样的交易是没有意义的。
/// - 外部提供了错误的签名。这笔交易永远不会生效。
pub type ApplyExtrinsicResult =
	Result<DispatchOutcome, transaction_validity::TransactionValidityError>;

/// Same as `ApplyExtrinsicResult` but augmented with `PostDispatchInfo` on success.
/// 与 `ApplyExtrinsicResult` 相同，但在成功时增加了 `PostDispatchInfo`。
pub type ApplyExtrinsicResultWithInfo<T> =
	Result<DispatchResultWithInfo<T>, transaction_validity::TransactionValidityError>;

/// Verify a signature on an encoded value in a lazy manner. This can be
/// an optimization if the signature scheme has an "unsigned" escape hash.
/// 以惰性方式验证编码值上的签名。如果签名方案具有“无符号”转义散列，这可能是一种优化。
pub fn verify_encoded_lazy<V: Verify, T: codec::Encode>(
	sig: &V,
	item: &T,
	signer: &<V::Signer as IdentifyAccount>::AccountId,
) -> bool {
	// The `Lazy<T>` trait expresses something like `X: FnMut<Output = for<'a> &'a T>`.
	// unfortunately this is a lifetime relationship that can't
	// be expressed without generic associated types, better unification of HRTBs in type position,
	// and some kind of integration into the Fn* traits.
	// `Lazy<T>` trait 表达了类似于 `X: FnMut<Output = for<'a> &'a T>` 的东西。
	// 不幸的是，这是一种生命周期（终身）关系，如果没有通用的关联类型，在类型位置上更好地统一HRTB，以及某种整合到Fn* traits中，就无法表达。
	struct LazyEncode<F> {
		inner: F,
		encoded: Option<Vec<u8>>,
	}

	impl<F: Fn() -> Vec<u8>> traits::Lazy<[u8]> for LazyEncode<F> {
		fn get(&mut self) -> &[u8] {
			self.encoded.get_or_insert_with(&self.inner).as_slice()
		}
	}

	sig.verify(LazyEncode { inner: || item.encode(), encoded: None }, signer)
}

/// Checks that `$x` is equal to `$y` with an error rate of `$error`.
/// 检查“x”是否等于“y”，误差为“error”。
/// x >= y - err && x <= y + err
/// # Example
///
/// ```rust
/// # fn main() {
/// sp_runtime::assert_eq_error_rate!(10, 10, 0);
/// sp_runtime::assert_eq_error_rate!(10, 11, 1);
/// sp_runtime::assert_eq_error_rate!(12, 10, 2);
/// # }
/// ```
///
/// ```rust,should_panic
/// # fn main() {
/// sp_runtime::assert_eq_error_rate!(12, 10, 1);
/// # }
/// ```
#[macro_export]
#[cfg(feature = "std")]
macro_rules! assert_eq_error_rate {
	($x:expr, $y:expr, $error:expr $(,)?) => {
		assert!(
			($x) >= (($y) - ($error)) && ($x) <= (($y) + ($error)),
			"{:?} != {:?} (with error rate {:?})",
			$x,
			$y,
			$error,
		);
	};
}

/// Simple blob to hold an extrinsic without committing to its format and ensure it is serialized
/// correctly.
/// 简单的 blob 来保存外部数据而不承诺其格式并确保它被正确序列化。
#[derive(PartialEq, Eq, Clone, Default, Encode, Decode, TypeInfo)]
pub struct OpaqueExtrinsic(Vec<u8>);

impl OpaqueExtrinsic {
	/// Convert an encoded extrinsic to an `OpaqueExtrinsic`.
	/// 将编码的外部转换为“不透明的外部”。
	pub fn from_bytes(mut bytes: &[u8]) -> Result<Self, codec::Error> {
		Self::decode(&mut bytes)
	}
}

#[cfg(feature = "std")]
impl parity_util_mem::MallocSizeOf for OpaqueExtrinsic {
	fn size_of(&self, ops: &mut parity_util_mem::MallocSizeOfOps) -> usize {
		self.0.size_of(ops)
	}
}

impl sp_std::fmt::Debug for OpaqueExtrinsic {
	#[cfg(feature = "std")]
	fn fmt(&self, fmt: &mut sp_std::fmt::Formatter) -> sp_std::fmt::Result {
		write!(fmt, "{}", sp_core::hexdisplay::HexDisplay::from(&self.0))
	}

	#[cfg(not(feature = "std"))]
	fn fmt(&self, _fmt: &mut sp_std::fmt::Formatter) -> sp_std::fmt::Result {
		Ok(())
	}
}

#[cfg(feature = "std")]
impl ::serde::Serialize for OpaqueExtrinsic {
	fn serialize<S>(&self, seq: S) -> Result<S::Ok, S::Error>
	where
		S: ::serde::Serializer,
	{
		codec::Encode::using_encoded(&self.0, |bytes| ::sp_core::bytes::serialize(bytes, seq))
	}
}

#[cfg(feature = "std")]
impl<'a> ::serde::Deserialize<'a> for OpaqueExtrinsic {
	fn deserialize<D>(de: D) -> Result<Self, D::Error>
	where
		D: ::serde::Deserializer<'a>,
	{
		let r = ::sp_core::bytes::deserialize(de)?;
		Decode::decode(&mut &r[..])
			.map_err(|e| ::serde::de::Error::custom(format!("Decode error: {}", e)))
	}
}

impl traits::Extrinsic for OpaqueExtrinsic {
	type Call = ();
	type SignaturePayload = ();
}

/// Print something that implements `Printable` from the runtime.
/// 从运行时打印实现“Printable”的东西。
pub fn print(print: impl traits::Printable) {
	print.print();
}

/// Batching session.
/// 批处理会话。
/// To be used in runtime only. Outside of runtime, just construct
/// `BatchVerifier` directly.
/// 仅在运行时使用。在运行时之外，直接构造 `BatchVerifier` 即可。
#[must_use = "`verify()` needs to be called to finish batch signature verification!"]
pub struct SignatureBatching(bool);

impl SignatureBatching {
	/// Start new batching session.
	pub fn start() -> Self {
		sp_io::crypto::start_batch_verify();
		SignatureBatching(false)
	}

	/// Verify all signatures submitted during the batching session.
	/// 验证批处理会话期间提交的所有签名。
	#[must_use]
	pub fn verify(mut self) -> bool {
		self.0 = true;
		sp_io::crypto::finish_batch_verify()
	}
}

impl Drop for SignatureBatching {
	fn drop(&mut self) {
		// Sanity check. If user forgets to actually call `verify()`.
		// 完整性检查。如果用户忘记实际调用 `verify()`。
		// We should not panic if the current thread is already panicking,
		// because Rust otherwise aborts the process.
		// 如果当前线程已经恐慌，我们不应该恐慌，否则 Rust 会中止进程。
		if !self.0 && !sp_std::thread::panicking() {
			panic!("Signature verification has not been called before `SignatureBatching::drop`")
		}
	}
}

/// Describes on what should happen with a storage transaction.
/// 描述存储事务应该发生的情况
pub enum TransactionOutcome<R> {
	/// Commit the transaction.
	/// 提交
	Commit(R),
	/// Rollback the transaction.
	/// 回滚
	Rollback(R),
}

impl<R> TransactionOutcome<R> {
	/// Convert into the inner type.
	/// 转换为内部类型。
	pub fn into_inner(self) -> R {
		match self {
			Self::Commit(r) => r,
			Self::Rollback(r) => r,
		}
	}
}

#[cfg(test)]
mod tests {
	use crate::traits::BlakeTwo256;

	use super::*;
	use codec::{Decode, Encode};
	use sp_core::crypto::{Pair, UncheckedFrom};
	use sp_io::TestExternalities;
	use sp_state_machine::create_proof_check_backend;

	#[test]
	fn opaque_extrinsic_serialization() {
		let ex = super::OpaqueExtrinsic(vec![1, 2, 3, 4]);
		assert_eq!(serde_json::to_string(&ex).unwrap(), "\"0x1001020304\"".to_owned());
	}

	#[test]
	fn dispatch_error_encoding() {
		let error = DispatchError::Module(ModuleError {
			index: 1,
			error: 2,
			message: Some("error message"),
		});
		let encoded = error.encode();
		let decoded = DispatchError::decode(&mut &encoded[..]).unwrap();
		assert_eq!(encoded, vec![3, 1, 2]);
		assert_eq!(
			decoded,
			DispatchError::Module(ModuleError { index: 1, error: 2, message: None })
		);
	}

	#[test]
	fn dispatch_error_equality() {
		use DispatchError::*;

		let variants = vec![
			Other("foo"),
			Other("bar"),
			CannotLookup,
			BadOrigin,
			Module(ModuleError { index: 1, error: 1, message: None }),
			Module(ModuleError { index: 1, error: 2, message: None }),
			Module(ModuleError { index: 2, error: 1, message: None }),
			ConsumerRemaining,
			NoProviders,
			Token(TokenError::NoFunds),
			Token(TokenError::WouldDie),
			Token(TokenError::BelowMinimum),
			Token(TokenError::CannotCreate),
			Token(TokenError::UnknownAsset),
			Token(TokenError::Frozen),
			Arithmetic(ArithmeticError::Overflow),
			Arithmetic(ArithmeticError::Underflow),
			Arithmetic(ArithmeticError::DivisionByZero),
		];
		for (i, variant) in variants.iter().enumerate() {
			for (j, other_variant) in variants.iter().enumerate() {
				if i == j {
					assert_eq!(variant, other_variant);
				} else {
					assert_ne!(variant, other_variant);
				}
			}
		}

		// Ignores `message` field in `Module` variant.
		assert_eq!(
			Module(ModuleError { index: 1, error: 1, message: Some("foo") }),
			Module(ModuleError { index: 1, error: 1, message: None }),
		);
	}

	#[test]
	fn multi_signature_ecdsa_verify_works() {
		let msg = &b"test-message"[..];
		let (pair, _) = ecdsa::Pair::generate();

		let signature = pair.sign(&msg);
		assert!(ecdsa::Pair::verify(&signature, msg, &pair.public()));

		let multi_sig = MultiSignature::from(signature);
		let multi_signer = MultiSigner::from(pair.public());
		assert!(multi_sig.verify(msg, &multi_signer.into_account()));

		let multi_signer = MultiSigner::from(pair.public());
		assert!(multi_sig.verify(msg, &multi_signer.into_account()));
	}

	#[test]
	#[should_panic(expected = "Signature verification has not been called")]
	fn batching_still_finishes_when_not_called_directly() {
		let mut ext = sp_state_machine::BasicExternalities::default();
		ext.register_extension(sp_core::traits::TaskExecutorExt::new(
			sp_core::testing::TaskExecutor::new(),
		));

		ext.execute_with(|| {
			let _batching = SignatureBatching::start();
			let dummy = UncheckedFrom::unchecked_from([1; 32]);
			let dummy_sig = UncheckedFrom::unchecked_from([1; 64]);
			sp_io::crypto::sr25519_verify(&dummy_sig, &Vec::new(), &dummy);
		});
	}

	#[test]
	#[should_panic(expected = "Hey, I'm an error")]
	fn batching_does_not_panic_while_thread_is_already_panicking() {
		let mut ext = sp_state_machine::BasicExternalities::default();
		ext.register_extension(sp_core::traits::TaskExecutorExt::new(
			sp_core::testing::TaskExecutor::new(),
		));

		ext.execute_with(|| {
			let _batching = SignatureBatching::start();
			panic!("Hey, I'm an error");
		});
	}

	#[test]
	fn execute_and_generate_proof_works() {
		use codec::Encode;
		use sp_state_machine::Backend;
		let mut ext = TestExternalities::default();

		ext.insert(b"a".to_vec(), vec![1u8; 33]);
		ext.insert(b"b".to_vec(), vec![2u8; 33]);
		ext.insert(b"c".to_vec(), vec![3u8; 33]);
		ext.insert(b"d".to_vec(), vec![4u8; 33]);

		let pre_root = ext.backend.root().clone();
		let (_, proof) = ext.execute_and_prove(|| {
			sp_io::storage::get(b"a");
			sp_io::storage::get(b"b");
			sp_io::storage::get(b"v");
			sp_io::storage::get(b"d");
		});

		let compact_proof = proof.clone().into_compact_proof::<BlakeTwo256>(pre_root).unwrap();
		let compressed_proof = zstd::stream::encode_all(&compact_proof.encode()[..], 0).unwrap();

		// just an example of how you'd inspect the size of the proof.
		println!("proof size: {:?}", proof.encoded_size());
		println!("compact proof size: {:?}", compact_proof.encoded_size());
		println!("zstd-compressed compact proof size: {:?}", &compressed_proof.len());

		// create a new trie-backed from the proof and make sure it contains everything
		let proof_check = create_proof_check_backend::<BlakeTwo256>(pre_root, proof).unwrap();
		assert_eq!(proof_check.storage(b"a",).unwrap().unwrap(), vec![1u8; 33]);

		let _ = ext.execute_and_prove(|| {
			sp_io::storage::set(b"a", &vec![1u8; 44]);
		});

		// ensure that these changes are propagated to the backend.

		ext.execute_with(|| {
			assert_eq!(sp_io::storage::get(b"a").unwrap(), vec![1u8; 44]);
			assert_eq!(sp_io::storage::get(b"b").unwrap(), vec![2u8; 33]);
		});
	}
}<|MERGE_RESOLUTION|>--- conflicted
+++ resolved
@@ -541,10 +541,7 @@
 /// Result of a `Dispatchable` which contains the `DispatchResult` and additional information about
 /// the `Dispatchable` that is only known post dispatch.
 /// 一个 `Dispatchable` 的结果，其中包含 `DispatchResult` 和有关 `Dispatchable` 的附加信息，只有在调度后才知道。
-<<<<<<< HEAD
-=======
-#[derive(Eq, PartialEq, Clone, Copy, Encode, Decode, RuntimeDebug)]
->>>>>>> 8205e0cc
+#[derive(Eq, PartialEq, Clone, Copy, Encode, Decode, RuntimeDebug, TypeInfo)]
 pub struct DispatchErrorWithPostInfo<Info>
 where
 	Info: Eq + PartialEq + Clone + Copy + Encode + Decode + traits::Printable,
