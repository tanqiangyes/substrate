--- conflicted
+++ resolved
@@ -21,16 +21,8 @@
 log = { version = "0.4.11", default-features = false }
 serde = { version = "1.0.132", optional = true, features = ["derive"] }
 byteorder = { version = "1.3.2", default-features = false }
-<<<<<<< HEAD
-primitive-types = { version = "0.10.1", default-features = false, features = [
-	"codec",
-	"scale-info"
-] }
+primitive-types = { version = "0.10.1", default-features = false, features = ["codec", "scale-info"] }
 impl-serde = { version = "0.3.2", optional = true }
-=======
-primitive-types = { version = "0.10.1", default-features = false, features = ["codec", "scale-info"] }
-impl-serde = { version = "0.3.0", optional = true }
->>>>>>> 71baca71
 wasmi = { version = "0.9.1", optional = true }
 hash-db = { version = "0.15.2", default-features = false }
 hash256-std-hasher = { version = "0.15.2", default-features = false }
